from __future__ import annotations

import uuid
from dataclasses import dataclass
from enum import Enum
from itertools import batched
from typing import Dict, Iterator, List, Self, Tuple, TypeAlias

from pysphinx.payload import Payload
from pysphinx.sphinx import SphinxPacket

from mixnet.config import MixnetTopology, MixNodeInfo


class MessageFlag(Enum):
    MESSAGE_FLAG_REAL = b"\x00"
    MESSAGE_FLAG_DROP_COVER = b"\x01"

    def bytes(self) -> bytes:
        return bytes(self.value)


class PacketBuilder:
<<<<<<< HEAD
    iter: Iterator[Tuple[SphinxPacket, List[MixNodeInfo]]]

    def __init__(self, flag: MessageFlag, message: bytes, topology: MixnetTopology):
        destination = topology.choose_mix_destionation()
=======
    iter: Iterator[Tuple[SphinxPacket, List[MixNode]]]

    def __init__(
        self,
        flag: MessageFlag,
        message: bytes,
        mixnet: Mixnet,
    ):
        topology = mixnet.get_topology()
        destination = topology.choose_mix_destination()
>>>>>>> 2aa9d5d4

        msg_with_flag = flag.bytes() + message
        # NOTE: We don't encrypt msg_with_flag for destination.
        # If encryption is needed, a shared secret must be appended in front of the message along with the MessageFlag.
        fragment_set = FragmentSet(msg_with_flag)

        packets_and_routes = []
        for fragment in fragment_set.fragments:
            route = topology.generate_route(destination)
            packet = SphinxPacket.build(
                fragment.bytes(),
                [mixnode.sphinx_node() for mixnode in route],
                destination.sphinx_node(),
            )
            packets_and_routes.append((packet, route))

        self.iter = iter(packets_and_routes)

    @classmethod
    def real(cls, message: bytes, topology: MixnetTopology) -> Self:
        return cls(MessageFlag.MESSAGE_FLAG_REAL, message, topology)

    @classmethod
    def drop_cover(cls, message: bytes, topology: MixnetTopology) -> Self:
        return cls(MessageFlag.MESSAGE_FLAG_DROP_COVER, message, topology)

    def next(self) -> Tuple[SphinxPacket, List[MixNodeInfo]]:
        return next(self.iter)

    @staticmethod
    def parse_msg_and_flag(data: bytes) -> Tuple[MessageFlag, bytes]:
        """Remove a MessageFlag from data"""
        if len(data) < 1:
            raise ValueError("data is too short")

        return (MessageFlag(data[0:1]), data[1:])


# Unlikely, Nym uses i32 for FragmentSetId, which may cause more collisions.
# We will use UUID until figuring out why Nym uses i32.
FragmentSetId: TypeAlias = bytes  # 128bit UUID v4
FragmentId: TypeAlias = int  # unsigned 8bit int in big endian

FRAGMENT_SET_ID_LENGTH: int = 16
FRAGMENT_ID_LENGTH: int = 1


@dataclass
class FragmentHeader:
    """
    Contain all information for reconstructing a message that was fragmented into the same FragmentSet.
    """

    set_id: FragmentSetId
    total_fragments: FragmentId
    fragment_id: FragmentId

    SIZE: int = FRAGMENT_SET_ID_LENGTH + FRAGMENT_ID_LENGTH * 2

    @staticmethod
    def max_total_fragments() -> int:
        return 256  # because total_fragment is u8

    def bytes(self) -> bytes:
        return (
            self.set_id
            + self.total_fragments.to_bytes(1)
            + self.fragment_id.to_bytes(1)
        )

    @classmethod
    def from_bytes(cls, data: bytes) -> Self:
        if len(data) != cls.SIZE:
            raise ValueError("Invalid data length", len(data))

        return cls(data[:16], int.from_bytes(data[16:17]), int.from_bytes(data[17:18]))


@dataclass
class FragmentSet:
    """
    Represent a set of Fragments that can be reconstructed to a single original message.

    Note that the maximum number of fragments in a FragmentSet is limited for now.
    """

    fragments: List[Fragment]

    MAX_FRAGMENTS: int = FragmentHeader.max_total_fragments()

    def __init__(self, message: bytes):
        """
        Build a FragmentSet by chunking a message into Fragments.
        """
        chunked_messages = chunks(message, Fragment.MAX_PAYLOAD_SIZE)
        # For now, we don't support more than max_fragments() fragments.
        # If needed, we can devise the FragmentSet chaining to support larger messages, like Nym.
        if len(chunked_messages) > self.MAX_FRAGMENTS:
            raise ValueError(f"Too long message: {len(chunked_messages)} chunks")

        set_id = uuid.uuid4().bytes
        self.fragments = [
            Fragment(FragmentHeader(set_id, len(chunked_messages), i), chunk)
            for i, chunk in enumerate(chunked_messages)
        ]


@dataclass
class Fragment:
    """Represent a piece of data that can be transformed to a single SphinxPacket"""

    header: FragmentHeader
    body: bytes

    MAX_PAYLOAD_SIZE: int = Payload.max_plain_payload_size() - FragmentHeader.SIZE

    def bytes(self) -> bytes:
        return self.header.bytes() + self.body

    @classmethod
    def from_bytes(cls, data: bytes) -> Self:
        header = FragmentHeader.from_bytes(data[: FragmentHeader.SIZE])
        body = data[FragmentHeader.SIZE :]
        return cls(header, body)


@dataclass
class MessageReconstructor:
    fragmentSets: Dict[FragmentSetId, FragmentSetReconstructor]

    def __init__(self):
        self.fragmentSets = {}

    def add(self, fragment: Fragment) -> bytes | None:
        if fragment.header.set_id not in self.fragmentSets:
            self.fragmentSets[fragment.header.set_id] = FragmentSetReconstructor(
                fragment.header.total_fragments
            )

        msg = self.fragmentSets[fragment.header.set_id].add(fragment)
        if msg is not None:
            del self.fragmentSets[fragment.header.set_id]
        return msg


@dataclass
class FragmentSetReconstructor:
    total_fragments: FragmentId
    fragments: Dict[FragmentId, Fragment]

    def __init__(self, total_fragments: FragmentId):
        self.total_fragments = total_fragments
        self.fragments = {}

    def add(self, fragment: Fragment) -> bytes | None:
        self.fragments[fragment.header.fragment_id] = fragment
        if len(self.fragments) == self.total_fragments:
            return self.build_message()
        else:
            return None

    def build_message(self) -> bytes:
        message = b""
        for i in range(self.total_fragments):
            message += self.fragments[FragmentId(i)].body
        return message


def chunks(data: bytes, size: int) -> List[bytes]:
    return list(map(bytes, batched(data, size)))<|MERGE_RESOLUTION|>--- conflicted
+++ resolved
@@ -21,23 +21,10 @@
 
 
 class PacketBuilder:
-<<<<<<< HEAD
     iter: Iterator[Tuple[SphinxPacket, List[MixNodeInfo]]]
 
     def __init__(self, flag: MessageFlag, message: bytes, topology: MixnetTopology):
-        destination = topology.choose_mix_destionation()
-=======
-    iter: Iterator[Tuple[SphinxPacket, List[MixNode]]]
-
-    def __init__(
-        self,
-        flag: MessageFlag,
-        message: bytes,
-        mixnet: Mixnet,
-    ):
-        topology = mixnet.get_topology()
         destination = topology.choose_mix_destination()
->>>>>>> 2aa9d5d4
 
         msg_with_flag = flag.bytes() + message
         # NOTE: We don't encrypt msg_with_flag for destination.
