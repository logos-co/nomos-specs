from typing import TypeAlias, List, Optional
from hashlib import sha256, blake2b
from math import floor
from copy import deepcopy
from itertools import chain
import functools
from dataclasses import dataclass, field, replace

import numpy as np

Id: TypeAlias = bytes


@dataclass(frozen=True)
class Epoch:
    # identifier of the epoch, counting incrementally from 0
    epoch: int

    def prev(self) -> "Epoch":
        return Epoch(self.epoch - 1)


@dataclass
class TimeConfig:
    # How long a slot lasts in seconds
    slot_duration: int
    # Start of the first epoch, in unix timestamp second precision
    chain_start_time: int


@dataclass
class Config:
    k: int  # The depth of a block before it is considered immutable.
    active_slot_coeff: float  # 'f', the rate of occupied slots

    # The stake distribution is always taken at the beginning of the previous epoch.
    # This parameters controls how many slots to wait for it to be stabilized
    # The value is computed as epoch_stake_distribution_stabilization * int(floor(k / f))
    epoch_stake_distribution_stabilization: int
    # This parameter controls how many slots we wait after the stake distribution
    # snapshot has stabilized to take the nonce snapshot.
    epoch_period_nonce_buffer: int
    # This parameter controls how many slots we wait for the nonce snapshot to be considered
    # stabilized
    epoch_period_nonce_stabilization: int

    # -- Stake Relativization Params
    initial_total_stake: int  # D_0
    total_stake_learning_rate: int  # beta

    time: TimeConfig

    @staticmethod
    def cryptarchia_v0_0_1(initial_total_stake) -> "Config":
        return Config(
            k=2160,
            active_slot_coeff=0.05,
            epoch_stake_distribution_stabilization=3,
            epoch_period_nonce_buffer=3,
            epoch_period_nonce_stabilization=4,
            initial_total_stake=initial_total_stake,
            total_stake_learning_rate=0.8,
            time=TimeConfig(
                slot_duration=1,
                chain_start_time=0,
            ),
        )

    @property
    def base_period_length(self) -> int:
        return int(floor(self.k / self.active_slot_coeff))

    @property
    def epoch_relative_nonce_slot(self) -> int:
        return (
            self.epoch_stake_distribution_stabilization + self.epoch_period_nonce_buffer
        ) * self.base_period_length

    @property
    def epoch_length(self) -> int:
        return (
            self.epoch_relative_nonce_slot
            + self.epoch_period_nonce_stabilization * self.base_period_length
        )

    @property
    def s(self):
        """
        The Security Paramater. This paramter controls how many slots one must wait before we
        have high confidence that k blocks have been produced.
        """
        return self.base_period_length * 3

    def replace(self, **kwarg) -> "Config":
        return replace(self, **kwarg)


# An absolute unique indentifier of a slot, counting incrementally from 0
@dataclass
@functools.total_ordering
class Slot:
    absolute_slot: int

    def from_unix_timestamp_s(config: TimeConfig, timestamp_s: int) -> "Slot":
        absolute_slot = (timestamp_s - config.chain_start_time) // config.slot_duration
        return Slot(absolute_slot)

    def epoch(self, config: Config) -> Epoch:
        return Epoch(self.absolute_slot // config.epoch_length)

    def encode(self) -> bytes:
        return int.to_bytes(self.absolute_slot, length=8, byteorder="big")

    def __eq__(self, other):
        return self.absolute_slot == other.absolute_slot

    def __lt__(self, other):
        return self.absolute_slot < other.absolute_slot

    def __str__(self):
        return f"Slot({self.absolute_slot})"


@dataclass
class Coin:
    sk: int
    value: int
    nonce: bytes = bytes(32)

    @property
    def pk(self) -> int:
        return self.sk

    def encode_sk(self) -> bytes:
        return int.to_bytes(self.sk, length=32, byteorder="big")

    def encode_pk(self) -> bytes:
        return int.to_bytes(self.pk, length=32, byteorder="big")

    def evolve(self) -> "Coin":
        h = blake2b(digest_size=32)
        h.update(b"coin-evolve")
        h.update(self.encode_sk())
        h.update(self.nonce)
        evolved_nonce = h.digest()

        return Coin(nonce=evolved_nonce, sk=self.sk, value=self.value)

    def commitment(self) -> Id:
        # TODO: mocked until CL is understood
        value_bytes = int.to_bytes(self.value, length=32, byteorder="big")

        h = sha256()
        h.update(b"coin-commitment")
        h.update(self.nonce)
        h.update(self.encode_pk())
        h.update(value_bytes)
        return h.digest()

    def nullifier(self) -> Id:
        # TODO: mocked until CL is understood
        value_bytes = int.to_bytes(self.value, length=32, byteorder="big")

        h = sha256()
        h.update(b"coin-nullifier")
        h.update(self.nonce)
        h.update(self.encode_pk())
        h.update(value_bytes)
        return h.digest()


@dataclass
class MockLeaderProof:
    commitment: Id
    nullifier: Id
    evolved_commitment: Id
    slot: Slot
    parent: Id

    @staticmethod
    def new(coin: Coin, slot: Slot, parent: Id):
        evolved_coin = coin.evolve()

        return MockLeaderProof(
            commitment=coin.commitment(),
            nullifier=coin.nullifier(),
            evolved_commitment=evolved_coin.commitment(),
            slot=slot,
            parent=parent,
        )

    def verify(self, slot: Slot, parent: Id):
        # TODO: verification not implemented
        return slot == self.slot and parent == self.parent


@dataclass
class BlockHeader:
    slot: Slot
    parent: Id
    content_size: int
    content_id: Id
    leader_proof: MockLeaderProof
    orphaned_proofs: List["BlockHeader"] = field(default_factory=list)

    def update_header_hash(self, h):
        # version byte
        h.update(b"\x01")

        # content size
        h.update(int.to_bytes(self.content_size, length=4, byteorder="big"))

        # content id
        assert len(self.content_id) == 32
        h.update(self.content_id)

        # slot
        h.update(self.slot.encode())

        # parent
        assert len(self.parent) == 32
        h.update(self.parent)

        # leader proof
        assert len(self.leader_proof.commitment) == 32
        h.update(self.leader_proof.commitment)
        assert len(self.leader_proof.nullifier) == 32
        h.update(self.leader_proof.nullifier)
        assert len(self.leader_proof.evolved_commitment) == 32
        h.update(self.leader_proof.evolved_commitment)

        # orphaned proofs
        h.update(int.to_bytes(len(self.orphaned_proofs), length=4, byteorder="big"))
        for proof in self.orphaned_proofs:
            proof.update_header_hash(h)

    # **Attention**:
    # The ID of a block header is defined as the 32byte blake2b hash of its fields
    # as serialized in the format specified by the 'HEADER' rule in 'messages.abnf'.
    #
    # The following code is to be considered as a reference implementation, mostly to be used for testing.
    def id(self) -> Id:
        h = blake2b(digest_size=32)
        self.update_header_hash(h)
        return h.digest()


@dataclass
class Chain:
    blocks: List[BlockHeader]
    genesis: Id

    def tip_id(self) -> Id:
        if len(self.blocks) == 0:
            return self.genesis
        return self.tip().id()

    def tip(self) -> BlockHeader:
        return self.blocks[-1]

    def length(self) -> int:
        return len(self.blocks)

<<<<<<< HEAD
    def contains_block(self, block: Id) -> bool:
        return any(block == b.id() for b in self.blocks)

    def block_position(self, block: Id) -> int:
        assert self.contains_block(block)
=======
    def block_position(self, block: Id) -> Optional[int]:
>>>>>>> 601598f8
        for i, b in enumerate(self.blocks):
            if b.id() == block:
                return i
        return None


@dataclass
class LedgerState:
    """
    A snapshot of the ledger state up to some block
    """

    block: Id = None
    slot: Slot = field(default_factory=lambda: Slot(0))

    # This nonce is used to derive the seed for the slot leader lottery
    # It's updated at every block by hashing the previous nonce with the nullifier
    # Note that this does not prevent nonce grinding at the last slot before the nonce snapshot
    nonce: Id = None

    # set of commitments
    commitments_spend: set[Id] = field(default_factory=set)

    # set of commitments eligible to lead
    commitments_lead: set[Id] = field(default_factory=set)

    # set of nullified coins
    nullifiers: set[Id] = field(default_factory=set)

    # -- Stake Relativization State
    # The number of observed leaders (block proposers + orphans), this is used to infer total stake
    leader_count: int = 0

    def copy(self):
        return LedgerState(
            block=self.block,
            slot=self.slot,
            nonce=self.nonce,
            commitments_spend=deepcopy(self.commitments_spend),
            commitments_lead=deepcopy(self.commitments_lead),
            nullifiers=deepcopy(self.nullifiers),
            leader_count=self.leader_count,
        )

    def replace(self, **kwarg) -> "LedgerState":
        return replace(self, **kwarg)

    def verify_eligible_to_spend(self, commitment: Id) -> bool:
        return commitment in self.commitments_spend

    def verify_eligible_to_lead(self, commitment: Id) -> bool:
        return commitment in self.commitments_lead

    def verify_unspent(self, nullifier: Id) -> bool:
        return nullifier not in self.nullifiers

    def apply(self, block: BlockHeader):
        assert block.parent == self.block

        h = blake2b(digest_size=32)
        h.update("epoch-nonce".encode(encoding="utf-8"))
        h.update(self.nonce)
        h.update(block.leader_proof.nullifier)
        h.update(block.slot.encode())

        self.nonce = h.digest()
        self.block = block.id()
        self.slot = block.slot
        for proof in chain(block.orphaned_proofs, [block]):
            self.apply_leader_proof(proof.leader_proof)

    def apply_leader_proof(self, proof: MockLeaderProof):
        self.nullifiers.add(proof.nullifier)
        self.commitments_spend.add(proof.evolved_commitment)
        self.commitments_lead.add(proof.evolved_commitment)
        self.leader_count += 1


@dataclass
class EpochState:
    # for details of snapshot schedule please see:
    # https://github.com/IntersectMBO/ouroboros-consensus/blob/fe245ac1d8dbfb563ede2fdb6585055e12ce9738/docs/website/contents/for-developers/Glossary.md#epoch-structure

    # The stake distribution snapshot is taken at the beginning of the previous epoch
    stake_distribution_snapshot: LedgerState

    # The nonce snapshot is taken 7k/f slots into the previous epoch
    nonce_snapshot: LedgerState

    # Total stake is inferred from watching the block production rate over the past epoch.
    # This inferred total stake is used to relativize stake values in the leadership lottery.
    inferred_total_stake: int

    def verify_eligible_to_lead_due_to_age(self, commitment: Id) -> bool:
        # A coin is eligible to lead if it was committed to before the the stake
        # distribution snapshot was taken or it was produced by a leader proof since the snapshot was taken.
        #
        # This verification is checking that first condition.
        #
        # NOTE: `ledger_state.commitments_spend` is a super-set of `ledger_state.commitments_lead`

        return self.stake_distribution_snapshot.verify_eligible_to_spend(commitment)

    def total_stake(self) -> int:
        """Returns the total stake that will be used to reletivize leadership proofs during this epoch"""
        return self.inferred_total_stake

    def nonce(self) -> bytes:
        return self.nonce_snapshot.nonce


class Follower:
    def __init__(self, genesis_state: LedgerState, config: Config):
        self.config = config
        self.forks = []
        self.local_chain = Chain([], genesis=genesis_state.block)
        self.genesis_state = genesis_state
        self.ledger_state = {genesis_state.block: genesis_state.copy()}
        self.epoch_state = {
            (Epoch(0), genesis_state.block): EpochState(
                stake_distribution_snapshot=genesis_state,
                nonce_snapshot=genesis_state,
                inferred_total_stake=config.initial_total_stake,
            )
        }

    def validate_header(self, block: BlockHeader, chain: Chain) -> bool:
        # TODO: verify blocks are not in the 'future'
        if block.parent != chain.tip_id():
            print("WARN: block parent is not chain tip")
            return False

        current_state = self.ledger_state[block.parent].copy()

        # first, we verify adopted leadership transactions
        for orphan in block.orphaned_proofs:
            # orphan proofs are checked in two ways
            # 1. ensure they are valid locally in their original branch
            # 2. ensure it does not conflict with current state

            # We take a shortcut for (1.) by constraining orphans to proofs we've already processed in other branches
            if orphan.id() not in self.ledger_state:
                print("WARN: missing orphan proof")
                return False

            # we use the proposed block epoch state here instead of the orphan's epoch state.
            # for very old orphans, these states may be different.
            epoch_state = self.compute_epoch_state(block.slot.epoch(self.config), chain)

            # each proof is validated against the current tip state, this will change
            # once we introduce merkle roots in headers.
            parent_state = current_state

            # (2.) is checked by verifying the proof against the current state ensuring:
            # - it is a valid proof
            # - and the nullifier has not already been spent
            if not self.verify_slot_leader(
                orphan.slot,
                orphan.parent,
                orphan.leader_proof,
                epoch_state,
                parent_state,
                current_state,
            ):
                print("WARN: invalid orphan proof")
                return False

            # if an adopted leadership proof is valid we need to apply its effects to the ledger state
            current_state.apply_leader_proof(orphan.leader_proof)

        # For now, we assume parent state and current state are identical this will change once we start putting merkle roots in headers
        parent_state = current_state
        epoch_state = self.compute_epoch_state(block.slot.epoch(self.config), chain)
        # TODO: this is not the full block validation spec, only slot leader is verified
        return self.verify_slot_leader(
            block.slot,
            block.parent,
            block.leader_proof,
            epoch_state,
            parent_state,
            current_state,
        )

    def verify_slot_leader(
        self,
        slot: Slot,
        parent: Id,
        proof: MockLeaderProof,
        # coins are old enough if their commitment is in the stake distribution snapshot
        epoch_state: EpochState,
        # commitments derived from leadership coin evolution are checked in the parent state
        parent_state: LedgerState,
        # nullifiers are checked in the current state
        current_state: LedgerState,
    ) -> bool:
        return (
            proof.verify(slot, parent)  # verify slot leader proof
            and (
                parent_state.verify_eligible_to_lead(proof.commitment)
                or epoch_state.verify_eligible_to_lead_due_to_age(proof.commitment)
            )
            and current_state.verify_unspent(proof.nullifier)
        )

    # Try appending this block to an existing chain and return whether
    # the operation was successful
    def try_extend_chains(self, block: BlockHeader) -> Optional[Chain]:
        if self.tip_id() == block.parent:
            return self.local_chain

        for chain in self.forks:
            if chain.tip_id() == block.parent:
                return chain

        return None

    def try_create_fork(self, block: BlockHeader) -> Optional[Chain]:
        if self.genesis_state.block == block.parent:
            # this block is forking off the genesis state
            return Chain(blocks=[], genesis=self.genesis_state.block)

        chains = self.forks + [self.local_chain]
        for chain in chains:
<<<<<<< HEAD
            if chain.contains_block(block.parent):
                block_position = chain.block_position(block.parent)
=======
            block_position = chain.block_position(block.parent)
            if block_position is not None:
>>>>>>> 601598f8
                return Chain(
                    blocks=chain.blocks[: block_position + 1],
                    genesis=self.genesis_state.block,
                )

        return None

    def on_block(self, block: BlockHeader):
        # check if the new block extends an existing chain
        new_chain = self.try_extend_chains(block)
        if new_chain is None:
            # we failed to extend one of the existing chains,
            # therefore we might need to create a new fork
            new_chain = self.try_create_fork(block)
            if new_chain is not None:
                self.forks.append(new_chain)
            else:
                print("WARN: missing parent block")
                # otherwise, we're missing the parent block
                # in that case, just ignore the block
                return

        if not self.validate_header(block, new_chain):
            print("WARN: invalid header")
            return

        new_chain.blocks.append(block)

        # We may need to switch forks, lets run the fork choice rule to check.
        new_chain = self.fork_choice()
        if new_chain != self.local_chain:
            self.forks.remove(new_chain)
            self.forks.append(self.local_chain)
            self.local_chain = new_chain

        new_state = self.ledger_state[block.parent].copy()
        new_state.apply(block)
        self.ledger_state[block.id()] = new_state

    def unimported_orphans(self, parent: Id) -> list[BlockHeader]:
        """
        Returns all unimported orphans w.r.t. the given parent state.
        Orphans are returned in the order that they should be imported.
        """
        tip_state = self.ledger_state[parent].copy()

        orphans = []
        for fork in [self.local_chain, *self.forks]:
            for block in fork.blocks:
                for b in [*block.orphaned_proofs, block]:
                    if b.leader_proof.nullifier not in tip_state.nullifiers:
                        tip_state.nullifiers.add(b.leader_proof.nullifier)
                        orphans += [b]

        return orphans

    # Evaluate the fork choice rule and return the block header of the block that should be the head of the chain
    def fork_choice(self) -> Chain:
        return maxvalid_bg(
            self.local_chain, self.forks, k=self.config.k, s=self.config.s
        )

    def tip(self) -> BlockHeader:
        return self.local_chain.tip()

    def tip_id(self) -> Id:
        return self.local_chain.tip_id()

    def tip_state(self) -> LedgerState:
        return self.ledger_state[self.tip_id()]

    def state_at_slot_beginning(self, chain: Chain, slot: Slot) -> LedgerState:
        for block in reversed(chain.blocks):
            if block.slot < slot:
                return self.ledger_state[block.id()]

        return self.genesis_state

    def epoch_start_slot(self, epoch) -> Slot:
        return Slot(epoch.epoch * self.config.epoch_length)

    def stake_distribution_snapshot(self, epoch, chain):
        # stake distribution snapshot happens at the beginning of the previous epoch,
        # i.e. for epoch e, the snapshot is taken at the last block of epoch e-2
        slot = Slot(epoch.prev().epoch * self.config.epoch_length)
        return self.state_at_slot_beginning(chain, slot)

    def nonce_snapshot(self, epoch, chain):
        # nonce snapshot happens partway through the previous epoch after the
        # stake distribution has stabilized
        slot = Slot(
            self.config.epoch_relative_nonce_slot
            + self.epoch_start_slot(epoch.prev()).absolute_slot
        )
        return self.state_at_slot_beginning(chain, slot)

    def compute_epoch_state(self, epoch: Epoch, chain: Chain) -> EpochState:
        if epoch.epoch == 0:
            return EpochState(
                stake_distribution_snapshot=self.genesis_state,
                nonce_snapshot=self.genesis_state,
                inferred_total_stake=self.config.initial_total_stake,
            )

        stake_distribution_snapshot = self.stake_distribution_snapshot(epoch, chain)
        nonce_snapshot = self.nonce_snapshot(epoch, chain)

        memo_block_id = nonce_snapshot.block
        if state := self.epoch_state.get((epoch, memo_block_id)):
            return state

        prev_epoch = self.compute_epoch_state(epoch.prev(), chain)

        # Compute inferred total stake from results of last epoch
        block_proposals_last_epoch = (
            nonce_snapshot.leader_count - stake_distribution_snapshot.leader_count
        )
        expected_blocks_per_slot = np.log(1 / (1 - self.config.active_slot_coeff))
        h = (
            self.config.total_stake_learning_rate
            * prev_epoch.inferred_total_stake
            / expected_blocks_per_slot
        )
        T = self.config.epoch_relative_nonce_slot
        mean_blocks_per_slot = block_proposals_last_epoch / T
        blocks_per_slot_err = expected_blocks_per_slot - mean_blocks_per_slot
        inferred_total_stake = int(
            prev_epoch.inferred_total_stake - h * blocks_per_slot_err
        )

        state = EpochState(
            stake_distribution_snapshot=stake_distribution_snapshot,
            nonce_snapshot=nonce_snapshot,
            inferred_total_stake=inferred_total_stake,
        )

        self.epoch_state[(epoch, memo_block_id)] = state
        return state

    def _infer_total_stake(
        self, last_inferred_total_stake, block_proposals, slots
    ) -> int:
        last_nonce_snapshot = self.state_at_slot_beginning(
            chain, Slot(nonce_snapshot.slot.absolute_slot - self.config.epoch_length)
        )

        prev_epoch_total_stake = self.compute_epoch_state(
            last_nonce_snapshot.slot, chain
        ).inferred_total_stake

        # Compute inferred total stake from results of last epoch
        block_proposals_last_epoch = (
            nonce_snapshot.leader_count - last_nonce_snapshot.leader_count
        )
        expected_blocks_per_slot = np.log(1 / (1 - self.config.active_slot_coeff))
        h = (
            self.config.total_stake_learning_rate
            * prev_epoch_total_stake
            / expected_blocks_per_slot
        )
        # T is epoch length in all epochs except for the first epoch.
        epoch_length = (
            nonce_snapshot.slot.absolute_slot - last_nonce_snapshot.slot.absolute_slot
        )
        mean_blocks_per_slot = block_proposals_last_epoch / T
        blocks_per_slot_err = expected_blocks_per_slot - mean_blocks_per_slot
        inferred_total_stake = int(prev_epoch_total_stake - h * blocks_per_slot_err)
        return inferred_total_stake


def phi(f: float, alpha: float) -> float:
    """
    params:
      f: 'active slot coefficient' - the rate of occupied slots
      alpha: relative stake held by the validator

    returns: the probability that this validator should win the slot lottery
    """
    return 1 - (1 - f) ** alpha


class MOCK_LEADER_VRF:
    """NOT SECURE: A mock VRF function where the sk and pk are assummed to be the same"""

    ORDER = 2**256

    @classmethod
    def vrf(cls, coin: Coin, epoch_nonce: bytes, slot: Slot) -> int:
        h = sha256()
        h.update(b"lead")
        h.update(epoch_nonce)
        h.update(slot.encode())
        h.update(coin.encode_sk())
        h.update(coin.nonce)

        return int.from_bytes(h.digest())

    @classmethod
    def verify(cls, r, pk, nonce, slot):
        raise NotImplemented()


@dataclass
class Leader:
    config: Config
    coin: Coin

    def try_prove_slot_leader(
        self, epoch: EpochState, slot: Slot, parent: Id
    ) -> MockLeaderProof | None:
        if self._is_slot_leader(epoch, slot):
            return MockLeaderProof.new(self.coin, slot, parent)

    def _is_slot_leader(self, epoch: EpochState, slot: Slot):
        relative_stake = self.coin.value / epoch.total_stake()

        r = MOCK_LEADER_VRF.vrf(self.coin, epoch.nonce(), slot)

        return r < MOCK_LEADER_VRF.ORDER * phi(
            self.config.active_slot_coeff, relative_stake
        )


def common_prefix_len(a: Chain, b: Chain) -> int:
    for i, (x, y) in enumerate(zip(a.blocks, b.blocks)):
        if x.id() != y.id():
            return i
    return min(len(a.blocks), len(b.blocks))


def chain_density(chain: Chain, slot: Slot) -> int:
    return len(
        [
            block
            for block in chain.blocks
            if block.slot.absolute_slot < slot.absolute_slot
        ]
    )


# Implementation of the fork choice rule as defined in the Ouroboros Genesis paper
# k defines the forking depth of chain we accept without more analysis
# s defines the length of time (unit of slots) after the fork happened we will inspect for chain density
def maxvalid_bg(local_chain: Chain, forks: List[Chain], k: int, s: int) -> Chain:
    cmax = local_chain
    for chain in forks:
        lowest_common_ancestor = common_prefix_len(cmax, chain)
        m = cmax.length() - lowest_common_ancestor
        if m <= k:
            # Classic longest chain rule with parameter k
            if cmax.length() < chain.length():
                cmax = chain
        else:
            # The chain is forking too much, we need to pay a bit more attention
            # In particular, select the chain that is the densest after the fork
            forking_slot = Slot(
                cmax.blocks[lowest_common_ancestor].slot.absolute_slot + s
            )
            cmax_density = chain_density(cmax, forking_slot)
            candidate_density = chain_density(chain, forking_slot)
            if cmax_density < candidate_density:
                cmax = chain

    return cmax


if __name__ == "__main__":
    pass<|MERGE_RESOLUTION|>--- conflicted
+++ resolved
@@ -261,15 +261,7 @@
     def length(self) -> int:
         return len(self.blocks)
 
-<<<<<<< HEAD
-    def contains_block(self, block: Id) -> bool:
-        return any(block == b.id() for b in self.blocks)
-
-    def block_position(self, block: Id) -> int:
-        assert self.contains_block(block)
-=======
     def block_position(self, block: Id) -> Optional[int]:
->>>>>>> 601598f8
         for i, b in enumerate(self.blocks):
             if b.id() == block:
                 return i
@@ -493,13 +485,8 @@
 
         chains = self.forks + [self.local_chain]
         for chain in chains:
-<<<<<<< HEAD
-            if chain.contains_block(block.parent):
-                block_position = chain.block_position(block.parent)
-=======
             block_position = chain.block_position(block.parent)
             if block_position is not None:
->>>>>>> 601598f8
                 return Chain(
                     blocks=chain.blocks[: block_position + 1],
                     genesis=self.genesis_state.block,
