# Carnot Specification
This is the pseudocode specification of the Carnot consensus algorithm.
In this specification we will omit any cryptographic material, block validity and proof checks. A real implementation is expected to check those before hitting this code.
In addition, all types can be expected to have their invariants checked by the type contract, e.g. in an instance of type `Qc::Aggregate` the `high_qc` field is always the most recent qc among the aggregate qcs and the code can skip this check.

'Q:' is used to indicate unresolved questions.
Notation is loosely based on CDDL.

## Messages
A critical piece in the protocol, these are the different kind of messages used by participants during the protocol execution.
* `Block`: propose a new block
* `Vote`: vote for a block proposal
* `Timeout`: propose to jump to a new view after a proposal for the current one was not received before a configurable timeout.


### Block

(sometimes also called proposal)
We assume an unique identifier of the block can be obtained, for example by hashing its contents. We will use the `id()` function to access the identifier of the current block.
We also assume that a unique tree order of blocks can be determined, and in particular each participant can identify the parent of each block. We will use the `parent()` function to access such parent block.
        
```python
@dataclass
class Block:
    view: View
    qc: Qc
```

##### View

A monotonically increasing number (considerations about the size?)

```python
View = int
```

##### Qc

There are currently two different types of QC:
```python
Qc = StandardQc | AggregateQc
```

###### Standard

Q: there can only be one block on which consensus in achieved for a view, so maybe the block field is redundant?

```python
class StandardQc:
    view: View
    block: Id
```

###### Aggregate

`high_qc` is `Qc` for the most recent view among the aggregated ones. The rest of the qcs are ignored in the rest of this algorithm. 

We assume there is a  `block` function available that returns the block for the Qc. In case of a standard qc, this is trivially qc.block, while for aggregate it can be obtained by accessing `high_qc`. `high_qc` is guaranteed to be a 'Standard' qc.

```python
class AggregateQc:
    view: View
    qcs: List[Qc]

    def high_qc(self) -> Qc:
        return max(self.qcs, key=lambda qc: qc.view)
```

##### Id
undef, will assume a 32-byte opaque string

```python
Id: bytes = bytearray(32)
```

### Vote

A vote for `block` in `view`
qc is the optional field containing the QC built by root nodes from 2/3 + 1 votes from their child committees and forwarded the the next view leader.

```python
class Vote:
    block: Id
    view: View
    voter: Id
    qc: Option[Qc]
```

### TimeoutMsg
view: View   ### Currently the 3 QC fields are not being used. But I am keeping it as it might be useful to save a roundtrip during unhappy path.
high_qc: Qc
high_committed_qc : Qc
timeout_qc: Qc
sender: Id
```
```python
@dataclass
class TimeoutMsg:
    view: View
    high_qc: Qc
    high_committed_qc: Qc
    timeout_qc: Qc
    sender: Id

### Timeout

```python
class Timeout:
    view: View
    high_qc: Qc
```

### TimeoutMsg_qc
view: View   ### Currently the 3 QC fields are not being used. But I am keeping it as it might be useful to save a roundtrip during unhappy path.
high_qcs: list[Qc]
high_committed_qc : Qc
timeout_qc: Qc
sender: Id
```


```python
@dataclass
class TimeoutMsg_qc:
   high_qcs: list[Qc]
    high_committed_qc : Qc
    timeout_qc: Qc
    sender: Id
```


## Local Variables
Participants in the protocol are expected to mainting the following data in addition to the DAG of received proposal:
* `current_view`
* `local_high_qc`
* `latest_committed_view`
* `collection`: TODO rename

```python
CURRENT_VIEW: View
LOCAL_HIGH_QC: Qc
LATEST_COMMITTED_VIEW: View
HIGH_COMMITTED_QC:Qc # This is not needed for consensus but actually helps a lot for any node fallen behind to catchup.
PENDING_VOTE_COLLECTION: dict() #id here presents Hash of the block returnd by block.Id()
PENDING_TIMEOUTMSG_COLLECTION: dict()
LAST_VIEW_TIMEOUT_QC: Timeout_qc

```

```python
def member_of_internal_com():
    return True


def member_of_root():
    return True


def member_of_leaf():
    return True
    
```

## Available Functions
The following functions are expected to be available to participants during the execution of the protocol:
* `leader(view)`: returns the leader of the view.
* `reset_timer(view)`: resets timer for a specific view. If the timer expires the `timeout` routine is triggered.
* `extends(block, ancestor)`: returns true if block is descendant of the ancestor in the chain.

* `download(view)`: Download missing block for the view.
     getMaxViewQC(qcs): returns the qc with the highest view number.
* `member_of_leaf_committee()`: returns true if the participant executing the function is in the leaf committee of the committee overlay.

* `member_of_root_com()`: returns true if the participant executing the function is member of the root committee withing the tree overlay.

* `member_of_internal_com()`: returns true if the participant executing the function is member of internal committees within the committee tree overlay

* `child_committee(participant)`: returns true if the participant passed as argument is member of the child committee of the participant executing the function.

* `supermajority(votes, TimeoutMsgs)`: the behavior changes with the position of a participant in the overlay:
    * Root committee: returns if the number of distinctive signers of votes for a block in the child committee is equal to the threshold.

* `leader_supermajority(votes, TimeoutMsgs)`: returns if the number of distinct voters for a block is 2/3 + 1 for both children committees of root committee and overall 2/3 + 1

* `morethanSsupermajority(votes)`: returns if the number of distinctive signers of votes for a block is is more than the threshold: TODO
* `parent_committe`: return the parent committee of the participant executing the function withing the committee tree overlay. Result is undefined if called from a participant in the root committee.


<!-- #####Supermajority of child votes is 2/3 +1 votes from members of child committees
#####Supermajority for the qc to be included in the block, should have at least 2/3+1 votes from both children of the root committee and overal 2/3 +1
#####combined votes of the root committee+its child committees. -->



## Core functions

These are the core functions necessary for the Carnot consensus protocol, to be executed in response of incoming messages, except for `timeout` which is triggered by a participant configurable timer.     
     
### Receive block

```python3
def receive_block(block: Block):
    if block.id() is known or block.view <=LATEST_COMMITTED_VIEW:
        return

    # Recursively make sure that we process blocks in order
    if block.parent() is missing:
        parent: Block = download(block.parent())
        receive(parent)
        
    if safe_block(block):
        # This is not in the original spec, but 
        # let's validate I have this clear.
        assert block.view == current_view
        
        update_high_qc(block.qc)

        vote = create_vote()
        if member_of_leaf_committee():
            if member_of_root_committee():
                send(vote, leader(current_view + 1))
            else:
                send(vote, parent_commitee())
            current_view += 1
            reset_timer()
            try_to_commit_grandparent(block)
```
##### Auxiliary functions

```python
def safe_block(block: Block):
    match block.qc:
        case StandardQc() as standard:
            # Previous leader did not fail and its proposal was certified
            if standard.view <= LATEST_COMMITED_BLOCK:
                return False
            # this check makes sure block is not old 
            # and the previous leader did not fail
            return block.view >= LATEST_COMMITED_BLOCK and block.view == (standard.view + 1)        
        
        case AggregateQc() as aggregated_qc:
            # Verification of block.aggQC.highQC along 
            # with signature or block.aggQC.signature is sufficient.
            # No need to verify each qc inside block.aggQC
            if aggregated_qc.high_qc().view <= LATEST_COMMITED_BLOCK:
                return False
            return block.view >= CURRENT_VIEW
            # we ensure by construction this extends the block in
            # high_qc since that is by definition the parent of this block
```

```python
# Commit a grand parent if the grandparent and 
# the parent have been added during two consecutive views.
def try_to_commit_grand_parent(block: Block):
    parent = block.parent()
    grand_parent = parent.parent()
    return (
            parent.view == (grand_parent.view + 1) and
            isinstance(block.qc, (StandardQc, )) and # Q: Is this necessary?
            isinstance(parent.qc, (StandardQc, )) # Q: Is this necessary?
    )
    # Update last_committed_view ?
```

```python
# Update the latest certification (qc)
def update_high_qc(qc: Qc):
    match qc:
        # Happy case
        case Standard() as qc:
            # TODO: revise
            if qc.view > LOCAL_HIGH_QC.view:
                LOCAL_HIGH_QC = qc
            # Q: The original pseudocde checked for possilbly
            # missing view and downloaded them, but I think
            # we already dealt with this in receive_block
        # Unhappy case
        case Aggregate() as qc:
            high_qc = qc.high_qc()
            if high_qc.view != LOCAL_HIGH_QC.view:
                LOCAL_HIGH_QC = high_qc
                # Q: same thing about missing views
```

### Receive Vote

Q: this whole function needs to be revised

```python

def receive_vote(vote: Vote):
    if vote.block is missing:
        block = download(vote.block)
        receive(block)

    # Q: we should probably return if we already received this vote
    if member_of_internal_com() and not_member_of_root():
        if child_commitee(vote.voter):
            COLLECTION[vote.block].append(vote)
        else:
            # Q: not returning here would mean it's extremely easy to
            # trigger building a new vote in the following branches
            return
        
        if supermajority(COLLECTION[vote.block]):
            # Q: should we send it to everyone in the committee?
            self_vote = build_vote()
            send(self_vote, parent_committee)
            # Q: why here?
            current_view += 1
            reset_timer()
            # Q: why do we do this here? 
            try_to_commit_grand_parent(block)
    
    if member_of_root():
        if child_commitee(vote.voter):
            COLLECTION[vote.block].append(vote)
        else:
            # Q: not returning here would mean it's extremely easy to
            # trigger building a new vote in the following branches
            return

        if supermajority(COLLECTION[vote.block]):
            # Q: The vote to send is not the one received but
            # the one build by this participant, right?
            self_vote = build_vote();
            qc = build_qc(collection[vote.block])
            self_vote.qc=qc
            send(self_vote, leader(current_view + 1))
            # Q: why here?
            current_view += 1
            reset_timer()
            # Q: why here?
            try_to_commit_grandparent(block)


        # Q: this means that we send a message for every incoming
        # message after the threshold has been reached, i.e. a vote
        # from a node in the leaf committee can trigger
        # at least height(tree) messages.
        if morethanSsupermajority(collection[vote.block]):
            # just forward the vote to the leader
            # Q: But then childcommitte(vote.voter) would return false
            # in the leader, as it's a granchild, not a child
            send(vote, leader(current_view + 1))

    if leader(view): # Q? Which view? CURRENT_VIEW or vote.view?
        if vote.view < CURRENT_VIEW - 1:
            return

        # Q: No filtering? I can just create a key and  vote?
        COLLECTION[vote.block].append(vote)
        if supermajority(collection[vote.block]):
            qc = build_qc(collection[vote.block])
            block = build_block(qc)
            broadcast(block)
```

### Receive NewView
```Ruby
# Failure Case
Func receive(newView) {
    # download the missing block 
    if newview.highQC.block missing {
        let block = download(new_view.high_qc.block)
        receive(block)
    }

    # It's an old message. Ignore it.
    if newView.view < current_view {
        return 
    }

    # Q: this was update_high_qc_and_view(new_view.high_qc, Null)
    update_high_qc(new_view.high_qc)

    if member_of_internal_com() {
        collection[newView.view].append(newView)
        if supermajority[newView.view]{
            newViewQC=buildQC(collection[newView.view])
            if member_of_root(){
                send(newViewQC, leader(view+1))
                curView++
            } else {
                send(newViewQC, parent_committee())
            }
        }
    }
}
```
###### This is all part of pacemaker (liveness) module
### Timeout
```python3
def timeout():
    save_consensus_state()
    if member_of_internal_com() and not member_of_root() or member_of_leaf():
                        timeoutMsg = create_timeout(CURRENT_VIEW,HIGH_QC,HIGH_COMMITTED_QC, TIMEOUT_QC)
                        send(timeoutMsg, parent_committee())
                 
                
    if member_of_root():
                        timeoutMsg = create_timeout(CURRENT_VIEW,HIGH_QC,HIGH_COMMITTED_QC, TIMEOUT_QC)
                        send(timeoutMsg, root_committee()) # Need to be discussed. It can only be sent to the next leader but since the RB needs agreement to generate the seed for the leader+overlay, therefore newView is sent to the root_committee().

```
```python3
def receive(timeoutMsg: TimeoutMsg):
    if CURRENT_VIEW > timeoutMsg.view:
        return
    PENDING_TIMEOUTMSG_COLLECTION[timeoutMsg.view].append(timeoutMsg)
    if len(PENDING_TIMEOUTMSG_COLLECTION[timeoutMsg.view])== supermajority(None, PENDING_TIMEOUTMSG_COLLECTION[timeoutMsg.view]):
        timeout_qc = create_timeout_qc(PENDING_TIMEOUTMSG_COLLECTION[timeoutMsg.view])
        stop_timer(current_view) ### stopping the timer here and starting it upon receving the timeout_qc in the main
        
        ### Here we can simply broadcast so that everyone receives the timeout_qc sooner. 
        ### But it may cause problem at the network layer due to  many duplicate timeout_qcs 
        ### by many nodes Though if Waku can avoid forwarding duplicate qcs then broadcast is 
        ### a better option.
        ### Alternatively, the timeout_qc can be forwarded to children as well as parent committees
        ### for faster dissimination. But currently, timeout_qc is forwarded to parent committee, until
        ### it reaches the next leader who propagates it to the whole network.
        send(timeout_qc, own_committee()) ####helps nodes to sync quicker but not required
        if member_of_root():
            send(timeout_qc, leader(view+1))
        else:
            send(timeout_qc, parent_committee())
        return timeout_qc
    return


```

```python3
def receive(timeout_qc: Timeout_qc):
    pass
```
```python3
def increment_view_qc (qc: Qc):
    if qc.view < CURRENT_VIEW:
        return false
    LAST_VIEW_TIMEOUT_QC = None
    start_timer(qc.view+1)
    return true
```

```python3
def increment_view_timeout_qc (timeout_qc: Timeout_qc):
    if timeout_qc==None or timeout_qc.view < CURRENT_VIEW:
        return false
    LAST_VIEW_TIMEOUT_QC = timeout_qc
<<<<<<< HEAD
    start_timer(timeout_qc.view+1)
=======
    start_timer(qc.view+1)
>>>>>>> e85862b2
    return true
```

We need to make sure that qcs can't be removed from aggQc when going up the tree<|MERGE_RESOLUTION|>--- conflicted
+++ resolved
@@ -449,11 +449,7 @@
     if timeout_qc==None or timeout_qc.view < CURRENT_VIEW:
         return false
     LAST_VIEW_TIMEOUT_QC = timeout_qc
-<<<<<<< HEAD
-    start_timer(timeout_qc.view+1)
-=======
     start_timer(qc.view+1)
->>>>>>> e85862b2
     return true
 ```
 
