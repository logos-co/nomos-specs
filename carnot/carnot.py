from dataclasses import dataclass
from typing import TypeAlias, List, Set, Self, Optional, Dict, FrozenSet
from abc import abstractmethod

Id: TypeAlias = bytes
View: TypeAlias = int
Committee: TypeAlias = Set[Id]


def int_to_id(i: int) -> Id:
    return bytes(str(i), encoding="utf8")


@dataclass(unsafe_hash=True)
class StandardQc:
    block: Id
    view: View

    def view(self) -> View:
        return self.view


@dataclass
class AggregateQc:
    qcs: List[StandardQc]
    view: View

    def view(self) -> View:
        return self.view

    def high_qc(self) -> StandardQc:
        return max(self.qcs, key=lambda qc: qc.view)


Qc: TypeAlias = StandardQc | AggregateQc


@dataclass
class Block:
    view: View
    qc: Qc
    content: FrozenSet[Id]

    def extends(self, ancestor: Self) -> bool:
        """
        :param ancestor:
        :return: true if block is descendant of the ancestor in the chain
        """
        return self.view > ancestor.view

    def parent(self) -> Id:
        return self.qc.block

    def id(self) -> Id:
        return int_to_id(hash(self.content))


@dataclass(unsafe_hash=True)
class Vote:
    block: Id
    view: View
    voter: Id
    qc: Optional[Qc]


@dataclass
class TimeoutQc:
    view: View
    high_qc: Qc
    qc_views: List[View]
    sender_ids: Set[Id]
    sender: Id


# local timeout field is only used by the root committee and its children when they timeout. The timeout_qc is built
# from local_timeouts. Leaf nodes when receive timeout_qc build their timeout msg and includes the timeout_qc in it.
# The timeout_qc is indicator that the root committee and its child committees (if exist) have failed to collect votes.
@dataclass
class Timeout:
    view: View
    high_qc: Qc
    sender: Id
    timeout_qc: TimeoutQc
    local_timeout: bool


Quorum: TypeAlias = Set[Vote] | Set[Timeout]


class Overlay:
    """
    Overlay structure for a View
    """

    @abstractmethod
    def is_leader(self, _id: Id):
        """
        :param _id:  Node id to be checked
        :return: true if node is the leader of the current view
        """
        pass

    def is_child_of_root(self, _id: Id):
        """
         :param _id:  Node id to be checked
         :return: true if node is the member of child of the root committee
         """
        pass

    def number_of_committees(self, _ids: set[Id]) -> int:
        """
        :param _ids:  Set of Node id to be checked
        :return: Number of committees in the overlay
        """
        pass

    def leader(self, view: View) -> Id:
        """
        :param view:
        :return: the leader Id of the specified view
        """
        pass

    @abstractmethod
    def member_of_leaf_committee(self, _id: Id) -> bool:
        """
        :param _id: Node id to be checked
        :return: true if the participant with Id _id is in the leaf committee of the committee overlay
        """
        pass

    @abstractmethod
    def member_of_root_committee(self, _id: Id) -> bool:
        """
        :param _id:
        :return: true if the participant with Id _id is member of the root committee withing the tree overlay
        """
        pass

    @abstractmethod
    def member_of_root_com(self, _id: Id) -> bool:
        """
        :param _id:
        :return: true if the participant with Id _id is member of the root committee withing the tree overlay
        """
        pass

    @abstractmethod
    def member_of_internal_com(self, _id: Id) -> bool:
        """
        :param _id:
        :return:  True if the participant with Id _id is member of internal committees within the committee tree overlay
        """
        pass

    @abstractmethod
    def child_committee(self, parent: Id, child: Id) -> bool:
        """
        :param parent:
        :param child:
        :return: true if participant with Id child is member of the child committee of the participant with Id parent
        """
        pass

    @abstractmethod
    def parent_committee(self, _id: Id) -> Optional[Committee]:
        """
        :param _id:
        :return: Some(parent committee) of the participant with Id _id withing the committee tree overlay
        or Empty if the member with Id _id is a participant of the root committee
        """
        pass

    def root_committee(self) -> Committee:
        """
        :return: returns root committee
        """
        pass

    def child_of_root_committee(self) -> Optional[Set[Committee]]:
        """
        :return: returns child committee/s of root committee if present
        """
        pass

    @abstractmethod
    def super_majority_threshold(self, _id: Id) -> int:
        """
        Amount of distinct number of messages for a node with Id _id member of a committee
        The return value may change depending on which committee the node is member of, including the leader
        :return:
        """
        if self.is_leader(_id):
            pass
        elif self.member_of_root_committee(_id):
            pass
        else:
            pass


def download(view) -> Block:
    raise NotImplementedError


def build_timeout_qc(msgs) -> TimeoutQc:
    pass


class Carnot:
    def __init__(self, _id: Id):
        self.id: Id = _id
        self.current_view: View = 0
        self.highest_voted_view: View = 0
        self.local_high_qc: Optional[Qc] = None
        self.latest_committed_view: View = 0
        self.safe_blocks: Dict[Id, Block] = dict()
        self.last_timeout_view_qc: Optional[TimeoutQc] = None
        self.last_timeout_view: Optional[View] = None
        self.overlay: Overlay = Overlay()  # TODO: integrate overlay
        self.committed_blocks: Dict[Id, Block] = dict()

    def block_is_safe(self, block: Block) -> bool:
        match block.qc:
            case StandardQc() as standard:
                if standard.view < self.latest_committed_view:
                    return False
                return block.view >= self.latest_committed_view and block.view == (standard.view + 1)
            case AggregateQc() as aggregated:
                if aggregated.high_qc().view < self.latest_committed_view:
                    return False
                return block.view >= self.current_view and block.view == (aggregated.view + 1)

    # Ask Dani
    def update_high_qc(self, qc: Qc):
        match (self.local_high_qc, qc):
            case (None, StandardQc() as new_qc):
                self.local_high_qc = new_qc
            case (None, AggregateQc() as new_qc):
                self.local_high_qc = new_qc.high_qc()
            case (old_qc, StandardQc() as new_qc) if new_qc.view > old_qc.view:
                self.local_high_qc = new_qc
            case (old_qc, AggregateQc() as new_qc) if new_qc.high_qc().view != old_qc.view:
                self.local_high_qc = new_qc.high_qc()

    def update_timeout_qc(self, timeout_qc: TimeoutQc):
        match (self.last_timeout_view_qc, timeout_qc):
            case (None, timeout_qc):
                self.local_high_qc = timeout_qc
            case (self.last_timeout_view_qc, timeout_qc) if timeout_qc.view > self.last_timeout_view_qc.view:
                self.last_timeout_view_qc = timeout_qc

    def receive_block(self, block: Block):
        assert block.parent() in self.safe_blocks
        if block.id() in self.safe_blocks or block.view <= self.latest_committed_view:
            return

        if self.block_is_safe(block):
            self.safe_blocks[block.id()] = block
            self.update_high_qc(block.qc)
            self.try_commit_grand_parent(block)

    def vote(self, block: Block, votes: Set[Vote]):
        assert block.id() in self.safe_blocks
        assert len(votes) == self.overlay.super_majority_threshold(self.id)
        assert all(self.overlay.child_committee(self.id, vote.voter) for vote in votes)
        assert all(vote.block == block.id() for vote in votes)
        assert block.view > self.highest_voted_view

        if self.overlay.member_of_root_com(self.id):
            vote: Vote = Vote(
                block=block.id(),
                voter=self.id,
                view=self.current_view,
                qc=self.build_qc(votes)
            )
            self.send(vote, self.overlay.leader(self.current_view + 1))
        else:
            vote: Vote = Vote(
                block=block.id(),
                voter=self.id,
                view=self.current_view,
                qc=None
            )
        self.send(vote, *self.overlay.parent_committee(self.id))
        self.increment_voted_view(block.view)  # to avoid voting again for this view.
        self.increment_view_qc(block.qc)

    def forward_vote(self, vote: Vote):
        assert vote.block in self.safe_blocks
        assert self.overlay.child_committee(self.id, vote.voter)

        if self.overlay.member_of_root_com(self.id):
            self.send(vote, self.overlay.leader(self.current_view + 1))

    def build_qc(self, quorum: Quorum) -> Qc:
        pass

    def propose_block(self, view: View, quorum: Quorum):
        assert self.overlay.is_leader(self.id)
        assert len(quorum) == self.overlay.super_majority_threshold(self.id)

        qc = self.build_qc(quorum)
        block = Block(view=view, qc=qc)
        self.broadcast(block)

    def local_timeout(self, new_overlay: Overlay):
        self.increment_voted_view(self.current_view)
        if self.overlay.member_of_leaf_committee(self.id) or self.overlay.is_child_of_root(self.id):
            timeout_msg: Timeout = Timeout(
                view=self.current_view,
                high_qc=self.local_high_qc,
                local_timeout=True,
                # local_timeout is only true for the root committee or members of its children
                # root committee or its children can trigger the timeout.
                timeout_qc=self.last_timeout_view_qc,
                sender=self.id
            )
            self.send(timeout_msg, *self.overlay.root_committee())
            for child_committee in self.overlay.child_of_root_committee():
                self.send(timeout_msg, child_committee)

<<<<<<< HEAD
    def timeout(self, msgs: Set["Timeout"]):
=======
    def timeout(self, msgs: Set[Timeout]):
>>>>>>> f92bb0bf
        assert len(msgs) == self.overlay.super_majority_threshold(self.id)
        assert all(msg.view == msgs.pop().view for msg in msgs)
        assert msgs.pop().view > self.current_view
        max_msg = self.get_max_timeout(msgs)
        if self.local_high_qc.view < max_msg.high_qc.view:
            self.update_high_qc(max_msg.high_qc)
        if self.overlay.member_of_root_committee(self.id) and self.overlay.member_of_leaf_committee(self.id):
<<<<<<< HEAD
            timeout_qc = build_timeout_qc(msgs)
=======
            timeout_qc = self.build_timeout_qc(msgs)
>>>>>>> f92bb0bf
            self.update_timeout_qc(timeout_qc)
        else:
            self.update_timeout_qc(msgs.pop().timeout_qc)

<<<<<<< HEAD
    def timeout_qc(self,timeout_qc: TimeoutQc):
=======
    def build_timeout_qc(self, msgs: Set[Timeout]) -> TimeoutQc:
>>>>>>> f92bb0bf
        pass

    def send(self, vote: Vote | Timeout, *ids: Id):
        pass

    def broadcast(self, block):
        pass

    def try_commit_grand_parent(self, block: Block):
        parent = self.safe_blocks.get(block.parent())
        grand_parent = self.safe_blocks.get(parent.parent())
        # this case should just trigger on genesis_case,
        # as the preconditions on outer calls should check on block validity
        if not parent or not grand_parent:
            return
        can_commit = (
                parent.view == (grand_parent.view + 1) and
                isinstance(block.qc, (StandardQc,)) and
                isinstance(parent.qc, (StandardQc,))
        )
        if can_commit:
            self.committed_blocks[grand_parent.id()] = grand_parent
            self.increment_latest_committed_view(grand_parent.view)

    def increment_voted_view(self, view: View):
        self.highest_voted_view = max(view, self.highest_voted_view)

    def increment_latest_committed_view(self, view: View):
        self.latest_committed_view = max(view, self.latest_committed_view)

    def increment_view_qc(self, qc: Qc) -> bool:
        if qc.view < self.current_view:
            return False
        self.last_timeout_view_qc = None
        self.current_view = qc.view + 1
        return True

    def increment_view_timeout_qc(self, timeout_qc: TimeoutQc):
        if timeout_qc is None or timeout_qc.view < self.current_view:
            return
        self.last_timeout_view_qc = timeout_qc
        self.current_view = self.last_timeout_view_qc.view + 1
        return True

    @staticmethod
    def get_max_timeout(timeouts: Set[Timeout]) -> Optional[Timeout]:
        if not timeouts:
            return None
        return max(timeouts, key=lambda time: time.qc.view)


if __name__ == "__main__":
    pass<|MERGE_RESOLUTION|>--- conflicted
+++ resolved
@@ -200,10 +200,6 @@
 
 def download(view) -> Block:
     raise NotImplementedError
-
-
-def build_timeout_qc(msgs) -> TimeoutQc:
-    pass
 
 
 class Carnot:
@@ -319,11 +315,7 @@
             for child_committee in self.overlay.child_of_root_committee():
                 self.send(timeout_msg, child_committee)
 
-<<<<<<< HEAD
-    def timeout(self, msgs: Set["Timeout"]):
-=======
     def timeout(self, msgs: Set[Timeout]):
->>>>>>> f92bb0bf
         assert len(msgs) == self.overlay.super_majority_threshold(self.id)
         assert all(msg.view == msgs.pop().view for msg in msgs)
         assert msgs.pop().view > self.current_view
@@ -331,20 +323,12 @@
         if self.local_high_qc.view < max_msg.high_qc.view:
             self.update_high_qc(max_msg.high_qc)
         if self.overlay.member_of_root_committee(self.id) and self.overlay.member_of_leaf_committee(self.id):
-<<<<<<< HEAD
-            timeout_qc = build_timeout_qc(msgs)
-=======
             timeout_qc = self.build_timeout_qc(msgs)
->>>>>>> f92bb0bf
             self.update_timeout_qc(timeout_qc)
         else:
             self.update_timeout_qc(msgs.pop().timeout_qc)
 
-<<<<<<< HEAD
-    def timeout_qc(self,timeout_qc: TimeoutQc):
-=======
     def build_timeout_qc(self, msgs: Set[Timeout]) -> TimeoutQc:
->>>>>>> f92bb0bf
         pass
 
     def send(self, vote: Vote | Timeout, *ids: Id):
